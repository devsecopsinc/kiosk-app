/* Dark Theme CSS */
<<<<<<< HEAD
/* Final Test webhook #11 shouldn't trigger while push in main*/
=======
>>>>>>> e536d696
/* PageTitle: Media Sharing App */
:root {
  --background-color: #121212;
  --text-color: #e0e0e0;
  --accent-color: #bb86fc;
}

body {
  background-color: var(--background-color);
  color: var(--text-color);
  font-family: -apple-system, BlinkMacSystemFont, 'Segoe UI', 'Roboto', 'Oxygen',
    'Ubuntu', 'Cantarell', 'Fira Sans', 'Droid Sans', 'Helvetica Neue',
    sans-serif;
  -webkit-font-smoothing: antialiased;
  -moz-osx-font-smoothing: grayscale;
  margin: 0;
  padding: 0;
}

#app-container {
  display: flex;
  flex-direction: column;
  min-height: 100vh;
  align-items: center;
  justify-content: flex-start;
  padding: 20px;
}

#header {
  text-align: center;
  margin-bottom: 30px;
  width: 100%;
}

#logo {
  max-width: 200px;
  max-height: 100px;
  margin-bottom: 20px;
}

#header-text {
  font-size: 2rem;
  margin: 20px 0;
  color: var(--text-color);
}

#media-container {
  width: 100%;
  max-width: 800px;
  margin: 0 auto;
  padding: 20px;
  border-radius: 8px;
  background-color: rgba(255, 255, 255, 0.1);
  box-shadow: 0 4px 8px rgba(0, 0, 0, 0.2);
}

#media-content {
  width: 100%;
  margin-bottom: 20px;
  border-radius: 4px;
  overflow: hidden;
}

#media-image {
  width: 100%;
  height: auto;
  object-fit: contain;
}

#media-video {
  width: 100%;
  height: auto;
}

#media-audio {
  width: 100%;
}

#file-info {
  margin-top: 20px;
  padding: 10px;
  background-color: rgba(0, 0, 0, 0.2);
  border-radius: 4px;
}

#file-name {
  font-weight: bold;
  margin-bottom: 5px;
  word-break: break-all;
}

#file-type {
  font-size: 0.9rem;
  color: #aaa;
}

#created-date {
  font-size: 0.9rem;
  color: #aaa;
  margin-top: 5px;
}

#download-button {
  background-color: var(--accent-color);
  color: #000;
  border: none;
  padding: 12px 24px;
  font-size: 1rem;
  border-radius: 4px;
  cursor: pointer;
  margin-top: 20px;
  width: 100%;
  font-weight: bold;
  transition: all 0.3s;
  box-shadow: 0 2px 5px rgba(0, 0, 0, 0.3);
}

#download-button:hover {
  transform: translateY(-2px);
  box-shadow: 0 4px 8px rgba(0, 0, 0, 0.3);
  opacity: 0.9;
}

#error-container {
  text-align: center;
  padding: 30px;
  background-color: rgba(255, 100, 100, 0.1);
  border-radius: 8px;
  margin-top: 30px;
}

#error-message {
  color: #ff6b6b;
  font-size: 1.2rem;
}

#loading-container {
  display: flex;
  flex-direction: column;
  align-items: center;
  justify-content: center;
  padding: 50px;
}

#loading-indicator {
  border: 4px solid rgba(255, 255, 255, 0.1);
  border-radius: 50%;
  border-top: 4px solid var(--accent-color);
  width: 40px;
  height: 40px;
  animation: spin 1s linear infinite;
}

@keyframes spin {
  0% {
    transform: rotate(0deg);
  }

  100% {
    transform: rotate(360deg);
  }
}

/* Media Queries for Responsive Design */
@media (max-width: 768px) {
  #app-container {
    padding: 10px;
  }

  #header-text {
    font-size: 1.5rem;
  }

  #media-container {
    padding: 15px;
  }
}<|MERGE_RESOLUTION|>--- conflicted
+++ resolved
@@ -1,8 +1,4 @@
 /* Dark Theme CSS */
-<<<<<<< HEAD
-/* Final Test webhook #11 shouldn't trigger while push in main*/
-=======
->>>>>>> e536d696
 /* PageTitle: Media Sharing App */
 :root {
   --background-color: #121212;
